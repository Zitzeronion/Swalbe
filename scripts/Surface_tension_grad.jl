--- conflicted
+++ resolved
@@ -55,12 +55,8 @@
     drop_cent = (sys.L/3, 2*sys.L/3)
     state.height .= Swalbe.two_droplets(sys, r₁=r₁, r₂=r₂, θ₁=θ₀, θ₂=θ₀, center=drop_cent)
     Swalbe.equilibrium!(state)
-<<<<<<< HEAD
-    # state.γ .= gamma
-=======
     state.γ .= gamma
     Swalbe.∇γ!(state)
->>>>>>> a8ea52cf
     println("Starting the lattice Boltzmann time loop")
     for t in 1:sys.Tmax
         if t % sys.tdump == 0
