--- conflicted
+++ resolved
@@ -11,11 +11,7 @@
       fail-fast: false
       matrix:
         version:
-<<<<<<< HEAD
           - '1.5'
-=======
-          - '1.6-nightly'
->>>>>>> 5407c6fa
           # - 'nightly'
         os:
           - ubuntu-latest
@@ -56,11 +52,7 @@
       - uses: actions/checkout@v2
       - uses: julia-actions/setup-julia@v1
         with:
-<<<<<<< HEAD
           version: '1.5'
-=======
-          version: '1.6-nightly'
->>>>>>> 5407c6fa
       - run: |
           julia --project=docs -e '
             using Pkg
